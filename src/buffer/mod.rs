/*
 * Copyright (c) 2020 - 2021.  Shoyo Inokuchi.
 * Please refer to github.com/shoyo/jin for more information about this project and its license.
 */

use crate::common::BufferFrameIdT;
use crate::page::Page;

<<<<<<< HEAD
use std::any::Any;
use std::sync::{Arc, Mutex, RwLock, RwLockReadGuard, RwLockWriteGuard};
=======
use std::fmt;
use std::fmt::Formatter;
use std::sync::{Arc, RwLock};
>>>>>>> 0a59016f

pub mod manager;
pub mod replacement;

/// The database buffer pool to be managed by the buffer manager.
pub struct Buffer {
    pool: Vec<FrameArc>,
}

impl Buffer {
    pub fn new(size: BufferFrameIdT) -> Self {
        let mut pool = Vec::with_capacity(size as usize);
        for i in 0..size {
            pool.push(Arc::new(RwLock::new(BufferFrame::new(i))));
        }
        Self { pool }
    }

    pub fn get(&self, id: BufferFrameIdT) -> FrameArc {
        self.pool[id as usize].clone()
    }

    pub fn size(&self) -> BufferFrameIdT {
        self.pool.len() as BufferFrameIdT
    }
}

impl fmt::Debug for Buffer {
    fn fmt(&self, f: &mut Formatter<'_>) -> fmt::Result {
        write!(f, "{:?}", self.pool)
    }
}

/// A single buffer frame contained in a buffer pool.
/// The buffer frame maintains metadata about the contained page, such as a dirty flag and pin
/// count. The buffer ID should never change after the buffer frame has been initialized.
pub struct BufferFrame {
    /// A unique identifier for this buffer frame.
    id: BufferFrameIdT,

    /// The database page contained in this buffer frame.
    page: Option<Box<dyn Page + Send + Sync>>,

    /// True if the contained page has been modified since being read from disk.
    dirty_flag: bool,

<<<<<<< HEAD
    /// Number of active references to the contained page
    pin_count: Arc<Mutex<u32>>,

    /// Number of times the contained page has been accessed since being read from disk
    usage_count: Arc<Mutex<u32>>,
=======
    /// Number of active references to the contained page.
    pin_count: u32,

    /// Number of times the contained page has been accessed since being read from disk.
    usage_count: u32,
>>>>>>> 0a59016f
}

impl BufferFrame {
    /// Initialize a new buffer frame.
    pub fn new(id: BufferFrameIdT) -> Self {
        Self {
            id,
            page: None,
            dirty_flag: false,
            pin_count: Arc::new(Mutex::new(0)),
            usage_count: Arc::new(Mutex::new(0)),
        }
    }

    /// Return an immutable reference to the frame ID.
    pub fn get_id(&self) -> BufferFrameIdT {
        self.id
    }

    /// Return an immutable reference to the contained page wrapped in an Option.
    pub fn get_page(&self) -> Option<&Box<dyn Page + Send + Sync>> {
        self.page.as_ref()
    }

    /// Return a mutable reference to the contained page wrapped in an Option.
    pub fn get_mut_page(&mut self) -> Option<&mut Box<dyn Page + Send + Sync>> {
        self.page.as_mut()
    }

    /// Return the dirty flag of this buffer frame.
    pub fn is_dirty(&self) -> bool {
        self.dirty_flag
    }

    /// Set the dirty flag of this buffer frame.
    pub fn set_dirty_flag(&mut self, flag: bool) {
        self.dirty_flag = flag;
    }

    /// Return the pin count of this buffer frame.
    pub fn get_pin_count(&self) -> u32 {
        let pins = self.pin_count.lock().unwrap();
        *pins
    }

    /// Increase the pin count of this buffer frame by 1.
    pub fn pin(&self) {
        let pins = self.pin_count.lock().unwrap();
        *pins += 1;
    }

    /// Decrease the pin count of this buffer frame by 1.
    /// Panics if the pin count is 0.
    pub fn unpin(&self) {
        let pins = self.pin_count.lock().unwrap();
        if *pins == 0 {
            panic!("Cannot unpin a page with pin count equal to 0");
        }
        *pins -= 1;
    }

    /// Overwrite the existing page and reset buffer frame metadata.
    pub fn overwrite(&mut self, page: Option<Box<dyn Page + Send + Sync>>) {
        self.page = page;
        self.dirty_flag = false;
        self.pin_count = Arc::new(Mutex::new(0));
        self.usage_count = Arc::new(Mutex::new(0));
    }

    /// Panic if the buffer frame has a pin count greater than 0.
    pub fn assert_unpinned(&self) {
        let pins = self.pin_count.lock().unwrap();
        if *pins != 0 {
            panic!(
                "Frame ID: {} contains a page that is pinned ({} pins)",
                self.id, *pins
            )
        }
    }
}

impl fmt::Debug for BufferFrame {
    fn fmt(&self, f: &mut Formatter<'_>) -> fmt::Result {
        match self.get_page() {
            Some(page) => write!(f, "id:{:?}, pins:{:?}", page.get_id(), self.pin_count),
            None => write!(f, "id:None, pins:{:?}", self.pin_count),
        }
    }
}

/// Type alias for a guarded buffer frame.
pub type FrameArc = Arc<RwLock<BufferFrame>>;
pub type FrameRLatch<'a> = RwLockReadGuard<'a, BufferFrame>;
pub type FrameWLatch<'a> = RwLockWriteGuard<'a, BufferFrame>;

trait FrameLatch {
    fn get_id(&self) -> BufferFrameIdT;
    fn get_page(&self) -> Option<&Box<dyn Page + Send + Sync>>;
    fn get_pin_count(&self) -> u32;
    fn unpin(&self);
}

impl<'a> FrameLatch for FrameRLatch<'a> {
    fn get_id(&self) -> u32 {
        self.get_id()
    }

    fn get_page(&self) -> Option<&Box<dyn Page + Send + Sync>> {
        self.get_page()
    }

    fn get_pin_count(&self) -> u32 {
        self.get_pin_count()
    }

    fn unpin(&self) {
        self.unpin()
    }
}

impl<'a> FrameLatch for FrameWLatch<'a> {
    fn get_id(&self) -> u32 {
        self.get_id()
    }

    fn get_page(&self) -> Option<&Box<dyn Page + Send + Sync>> {
        self.get_page()
    }

    fn get_pin_count(&self) -> u32 {
        self.get_pin_count()
    }

    fn unpin(&self) {
        self.unpin()
    }
}<|MERGE_RESOLUTION|>--- conflicted
+++ resolved
@@ -6,14 +6,8 @@
 use crate::common::BufferFrameIdT;
 use crate::page::Page;
 
-<<<<<<< HEAD
-use std::any::Any;
+use std::fmt::{self, Formatter};
 use std::sync::{Arc, Mutex, RwLock, RwLockReadGuard, RwLockWriteGuard};
-=======
-use std::fmt;
-use std::fmt::Formatter;
-use std::sync::{Arc, RwLock};
->>>>>>> 0a59016f
 
 pub mod manager;
 pub mod replacement;
@@ -60,19 +54,11 @@
     /// True if the contained page has been modified since being read from disk.
     dirty_flag: bool,
 
-<<<<<<< HEAD
-    /// Number of active references to the contained page
+    /// Number of active references to the contained page.
     pin_count: Arc<Mutex<u32>>,
 
-    /// Number of times the contained page has been accessed since being read from disk
+    /// Number of times the contained page has been accessed since being read from disk.
     usage_count: Arc<Mutex<u32>>,
-=======
-    /// Number of active references to the contained page.
-    pin_count: u32,
-
-    /// Number of times the contained page has been accessed since being read from disk.
-    usage_count: u32,
->>>>>>> 0a59016f
 }
 
 impl BufferFrame {
